--- conflicted
+++ resolved
@@ -118,7 +118,141 @@
 }
 
 #[tokio::test]
-<<<<<<< HEAD
+async fn test_max_by_and_min_by() {
+    let mut execution = TestExecution::new().await.unwrap();
+
+    // Test max_by with numbers
+    let actual = execution
+        .run_and_format("SELECT max_by(x, y) FROM VALUES (1, 10), (2, 5), (3, 15), (4, 8) as tab(x, y);")
+        .await;
+
+    insta::assert_yaml_snapshot!(actual, @r###"
+    - +---------------------+
+    - "| max_by(tab.x,tab.y) |"
+    - +---------------------+
+    - "| 3                   |"
+    - +---------------------+
+    "###);
+
+    // Test min_by with numbers
+    let actual = execution
+        .run_and_format("SELECT min_by(x, y) FROM VALUES (1, 10), (2, 5), (3, 15), (4, 8) as tab(x, y);")
+        .await;
+
+    insta::assert_yaml_snapshot!(actual, @r###"
+    - +---------------------+
+    - "| min_by(tab.x,tab.y) |"
+    - +---------------------+
+    - "| 2                   |"
+    - +---------------------+
+    "###);
+
+    // Test max_by with strings
+    let actual = execution
+        .run_and_format("SELECT max_by(name, length(name)) FROM VALUES ('Alice'), ('Bob'), ('Charlie') as tab(name);")
+        .await;
+
+    insta::assert_yaml_snapshot!(actual, @r###"
+    - +---------------------------------------------+
+    - "| max_by(tab.name,character_length(tab.name)) |"
+    - +---------------------------------------------+
+    - "| Charlie                                     |"
+    - +---------------------------------------------+
+    "###);
+
+    // Test min_by with strings
+    let actual = execution
+        .run_and_format("SELECT min_by(name, length(name)) FROM VALUES ('Alice'), ('Bob'), ('Charlie') as tab(name);")
+        .await;
+
+    insta::assert_yaml_snapshot!(actual, @r###"
+    - +---------------------------------------------+
+    - "| min_by(tab.name,character_length(tab.name)) |"
+    - +---------------------------------------------+
+    - "| Bob                                         |"
+    - +---------------------------------------------+
+    "###);
+
+    // Test max_by with null values
+    let actual = execution
+        .run_and_format("SELECT max_by(x, y) FROM VALUES (1, 10), (2, null), (3, 15), (null, 8) as tab(x, y);")
+        .await;
+
+    insta::assert_yaml_snapshot!(actual, @r###"
+    - +---------------------+
+    - "| max_by(tab.x,tab.y) |"
+    - +---------------------+
+    - "| 2                   |"
+    - +---------------------+
+    "###);
+
+    // Test min_by with null values
+    let actual = execution
+        .run_and_format("SELECT min_by(x, y) FROM VALUES (1, 10), (2, null), (3, 15), (null, 8) as tab(x, y);")
+        .await;
+
+    insta::assert_yaml_snapshot!(actual, @r###"
+    - +---------------------+
+    - "| min_by(tab.x,tab.y) |"
+    - +---------------------+
+    - "| 2                   |"
+    - +---------------------+
+    "###);
+
+    // Test max_by with a single value
+    let actual = execution
+        .run_and_format("SELECT max_by(x, y) FROM VALUES (1, 10) as tab(x, y);")
+        .await;
+
+    insta::assert_yaml_snapshot!(actual, @r###"
+    - +---------------------+
+    - "| max_by(tab.x,tab.y) |"
+    - +---------------------+
+    - "| 1                   |"
+    - +---------------------+
+    "###);
+
+    // Test min_by with a single value
+    let actual = execution
+        .run_and_format("SELECT min_by(x, y) FROM VALUES (1, 10) as tab(x, y);")
+        .await;
+
+    insta::assert_yaml_snapshot!(actual, @r###"
+    - +---------------------+
+    - "| min_by(tab.x,tab.y) |"
+    - +---------------------+
+    - "| 1                   |"
+    - +---------------------+
+    "###);
+
+    // Test max_by with an empty set
+    let actual = execution
+        .run_and_format("SELECT max_by(x, y) FROM (SELECT * FROM (VALUES (1, 10)) WHERE 1=0) as tab(x, y);")
+        .await;
+
+    insta::assert_yaml_snapshot!(actual, @r###"
+    - +---------------------+
+    - "| max_by(tab.x,tab.y) |"
+    - +---------------------+
+    - "|                     |"
+    - +---------------------+
+    "###);
+
+    // Test min_by with an empty set
+    let actual = execution
+        .run_and_format("SELECT min_by(x, y) FROM (SELECT * FROM (VALUES (1, 10)) WHERE 1=0) as tab(x, y);")
+        .await;
+
+    insta::assert_yaml_snapshot!(actual, @r###"
+    - +---------------------+
+    - "| min_by(tab.x,tab.y) |"
+    - +---------------------+
+    - "|                     |"
+    - +---------------------+
+    "###);
+}
+
+#[tokio::test]
 async fn test_kurtosis() {
     let mut execution = TestExecution::new().await.unwrap();
 
@@ -186,138 +320,5 @@
           - +----------------+
           - "|                |"
           - +----------------+
-=======
-async fn test_max_by_and_min_by() {
-    let mut execution = TestExecution::new().await.unwrap();
-
-    // Test max_by with numbers
-    let actual = execution
-        .run_and_format("SELECT max_by(x, y) FROM VALUES (1, 10), (2, 5), (3, 15), (4, 8) as tab(x, y);")
-        .await;
-
-    insta::assert_yaml_snapshot!(actual, @r###"
-    - +---------------------+
-    - "| max_by(tab.x,tab.y) |"
-    - +---------------------+
-    - "| 3                   |"
-    - +---------------------+
-    "###);
-
-    // Test min_by with numbers
-    let actual = execution
-        .run_and_format("SELECT min_by(x, y) FROM VALUES (1, 10), (2, 5), (3, 15), (4, 8) as tab(x, y);")
-        .await;
-
-    insta::assert_yaml_snapshot!(actual, @r###"
-    - +---------------------+
-    - "| min_by(tab.x,tab.y) |"
-    - +---------------------+
-    - "| 2                   |"
-    - +---------------------+
-    "###);
-
-    // Test max_by with strings
-    let actual = execution
-        .run_and_format("SELECT max_by(name, length(name)) FROM VALUES ('Alice'), ('Bob'), ('Charlie') as tab(name);")
-        .await;
-
-    insta::assert_yaml_snapshot!(actual, @r###"
-    - +---------------------------------------------+
-    - "| max_by(tab.name,character_length(tab.name)) |"
-    - +---------------------------------------------+
-    - "| Charlie                                     |"
-    - +---------------------------------------------+
-    "###);
-
-    // Test min_by with strings
-    let actual = execution
-        .run_and_format("SELECT min_by(name, length(name)) FROM VALUES ('Alice'), ('Bob'), ('Charlie') as tab(name);")
-        .await;
-
-    insta::assert_yaml_snapshot!(actual, @r###"
-    - +---------------------------------------------+
-    - "| min_by(tab.name,character_length(tab.name)) |"
-    - +---------------------------------------------+
-    - "| Bob                                         |"
-    - +---------------------------------------------+
-    "###);
-
-    // Test max_by with null values
-    let actual = execution
-        .run_and_format("SELECT max_by(x, y) FROM VALUES (1, 10), (2, null), (3, 15), (null, 8) as tab(x, y);")
-        .await;
-
-    insta::assert_yaml_snapshot!(actual, @r###"
-    - +---------------------+
-    - "| max_by(tab.x,tab.y) |"
-    - +---------------------+
-    - "| 2                   |"
-    - +---------------------+
-    "###);
-
-    // Test min_by with null values
-    let actual = execution
-        .run_and_format("SELECT min_by(x, y) FROM VALUES (1, 10), (2, null), (3, 15), (null, 8) as tab(x, y);")
-        .await;
-
-    insta::assert_yaml_snapshot!(actual, @r###"
-    - +---------------------+
-    - "| min_by(tab.x,tab.y) |"
-    - +---------------------+
-    - "| 2                   |"
-    - +---------------------+
-    "###);
-
-    // Test max_by with a single value
-    let actual = execution
-        .run_and_format("SELECT max_by(x, y) FROM VALUES (1, 10) as tab(x, y);")
-        .await;
-
-    insta::assert_yaml_snapshot!(actual, @r###"
-    - +---------------------+
-    - "| max_by(tab.x,tab.y) |"
-    - +---------------------+
-    - "| 1                   |"
-    - +---------------------+
-    "###);
-
-    // Test min_by with a single value
-    let actual = execution
-        .run_and_format("SELECT min_by(x, y) FROM VALUES (1, 10) as tab(x, y);")
-        .await;
-
-    insta::assert_yaml_snapshot!(actual, @r###"
-    - +---------------------+
-    - "| min_by(tab.x,tab.y) |"
-    - +---------------------+
-    - "| 1                   |"
-    - +---------------------+
-    "###);
-
-    // Test max_by with an empty set
-    let actual = execution
-        .run_and_format("SELECT max_by(x, y) FROM (SELECT * FROM (VALUES (1, 10)) WHERE 1=0) as tab(x, y);")
-        .await;
-
-    insta::assert_yaml_snapshot!(actual, @r###"
-    - +---------------------+
-    - "| max_by(tab.x,tab.y) |"
-    - +---------------------+
-    - "|                     |"
-    - +---------------------+
-    "###);
-
-    // Test min_by with an empty set
-    let actual = execution
-        .run_and_format("SELECT min_by(x, y) FROM (SELECT * FROM (VALUES (1, 10)) WHERE 1=0) as tab(x, y);")
-        .await;
-
-    insta::assert_yaml_snapshot!(actual, @r###"
-    - +---------------------+
-    - "| min_by(tab.x,tab.y) |"
-    - +---------------------+
-    - "|                     |"
-    - +---------------------+
->>>>>>> e5a879e8
     "###);
 }