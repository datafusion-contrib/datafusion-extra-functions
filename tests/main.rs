--- conflicted
+++ resolved
@@ -50,7 +50,6 @@
           - +---------------------------+
     "###);
 }
-
 #[tokio::test]
 async fn test_mode_int64() {
     let mut execution = TestExecution::new().await.unwrap().with_setup(TEST_TABLE).await;
@@ -253,76 +252,6 @@
 }
 
 #[tokio::test]
-<<<<<<< HEAD
-async fn test_kurtosis() {
-    let mut execution = TestExecution::new().await.unwrap();
-
-    let actual = execution
-        .run_and_format("SELECT kurtosis(col) FROM VALUES (1.0), (10.0), (100.0), (10.0), (1.0) as tab(col);")
-        .await;
-
-    insta::assert_yaml_snapshot!(actual, @r###"
-          - +-------------------+
-          - "| kurtosis(tab.col) |"
-          - +-------------------+
-          - "| 4.777292927667962 |"
-          - +-------------------+
-    "###);
-
-    let actual = execution
-        .run_and_format("SELECT kurtosis(col) FROM VALUES ('1'), ('10'), ('100'), ('10'), ('1') as tab(col);")
-        .await;
-
-    insta::assert_yaml_snapshot!(actual, @r###"
-          - +-------------------+
-          - "| kurtosis(tab.col) |"
-          - +-------------------+
-          - "| 4.777292927667962 |"
-          - +-------------------+
-    "###);
-
-    let actual = execution
-        .run_and_format("SELECT kurtosis(col) FROM VALUES (1.0), (2.0), (3.0) as tab(col);")
-        .await;
-
-    insta::assert_yaml_snapshot!(actual, @r###"
-          - +-------------------+
-          - "| kurtosis(tab.col) |"
-          - +-------------------+
-          - "|                   |"
-          - +-------------------+
-    "###);
-
-    let actual = execution.run_and_format("SELECT kurtosis(1);").await;
-
-    insta::assert_yaml_snapshot!(actual, @r###"
-          - +--------------------+
-          - "| kurtosis(Int64(1)) |"
-          - +--------------------+
-          - "|                    |"
-          - +--------------------+
-    "###);
-
-    let actual = execution.run_and_format("SELECT kurtosis(1.0);").await;
-
-    insta::assert_yaml_snapshot!(actual, @r###"
-          - +----------------------+
-          - "| kurtosis(Float64(1)) |"
-          - +----------------------+
-          - "|                      |"
-          - +----------------------+
-    "###);
-
-    let actual = execution.run_and_format("SELECT kurtosis(null);").await;
-
-    insta::assert_yaml_snapshot!(actual, @r###"
-          - +----------------+
-          - "| kurtosis(NULL) |"
-          - +----------------+
-          - "|                |"
-          - +----------------+
-    "###);
-=======
 async fn test_kurtosis_pop() {
     let mut execution = TestExecution::new().await.unwrap().with_setup(TEST_TABLE).await;
 
@@ -380,5 +309,75 @@
 - "|                    |"
 - +--------------------+
 "###);
->>>>>>> caac6fb3
+}
+
+#[tokio::test]
+async fn test_kurtosis() {
+    let mut execution = TestExecution::new().await.unwrap();
+
+    let actual = execution
+        .run_and_format("SELECT kurtosis(col) FROM VALUES (1.0), (10.0), (100.0), (10.0), (1.0) as tab(col);")
+        .await;
+
+    insta::assert_yaml_snapshot!(actual, @r###"
+          - +-------------------+
+          - "| kurtosis(tab.col) |"
+          - +-------------------+
+          - "| 4.777292927667962 |"
+          - +-------------------+
+    "###);
+
+    let actual = execution
+        .run_and_format("SELECT kurtosis(col) FROM VALUES ('1'), ('10'), ('100'), ('10'), ('1') as tab(col);")
+        .await;
+
+    insta::assert_yaml_snapshot!(actual, @r###"
+          - +-------------------+
+          - "| kurtosis(tab.col) |"
+          - +-------------------+
+          - "| 4.777292927667962 |"
+          - +-------------------+
+    "###);
+
+    let actual = execution
+        .run_and_format("SELECT kurtosis(col) FROM VALUES (1.0), (2.0), (3.0) as tab(col);")
+        .await;
+
+    insta::assert_yaml_snapshot!(actual, @r###"
+          - +-------------------+
+          - "| kurtosis(tab.col) |"
+          - +-------------------+
+          - "|                   |"
+          - +-------------------+
+    "###);
+
+    let actual = execution.run_and_format("SELECT kurtosis(1);").await;
+
+    insta::assert_yaml_snapshot!(actual, @r###"
+          - +--------------------+
+          - "| kurtosis(Int64(1)) |"
+          - +--------------------+
+          - "|                    |"
+          - +--------------------+
+    "###);
+
+    let actual = execution.run_and_format("SELECT kurtosis(1.0);").await;
+
+    insta::assert_yaml_snapshot!(actual, @r###"
+          - +----------------------+
+          - "| kurtosis(Float64(1)) |"
+          - +----------------------+
+          - "|                      |"
+          - +----------------------+
+    "###);
+
+    let actual = execution.run_and_format("SELECT kurtosis(null);").await;
+
+    insta::assert_yaml_snapshot!(actual, @r###"
+          - +----------------+
+          - "| kurtosis(NULL) |"
+          - +----------------+
+          - "|                |"
+          - +----------------+
+    "###);
 }