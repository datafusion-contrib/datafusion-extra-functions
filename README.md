--- conflicted
+++ resolved
@@ -84,10 +84,6 @@
 - [x] `mode(expression) -> scalar` - Returns the most frequent (mode) value from a column of data.
 - [x] `max_by(expression1, expression2) -> scalar` - Returns the value of `expression1` associated with the maximum value of `expression2`.
 - [x] `min_by(expression1, expression2) -> scalar` - Returns the value of `expression1` associated with the minimum value of `expression2`.
-<<<<<<< HEAD
-- [x] `kurtois_pop(expression) -> scalar` - Computes the excess kurtosis (Fisher’s definition) without bias correction.
-- [x] `kurtosis(expression) -> scalar` - Computes the excess kurtosis (Fisher’s definition) with bias correction according to the sample size.
-=======
 - [x] `skewness(expression) -> scalar` - Computes the skewness value for `expression`.
 - [x] `kurtois_pop(expression) -> scalar` - Computes the excess kurtosis (Fisher’s definition) without bias correction.
->>>>>>> 94f2a118
+- [x] `kurtosis(expression) -> scalar` - Computes the excess kurtosis (Fisher’s definition) with bias correction according to the sample size.