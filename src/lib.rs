// Licensed to the Apache Software Foundation (ASF) under one
// or more contributor license agreements.  See the NOTICE file
// distributed with this work for additional information
// regarding copyright ownership.  The ASF licenses this file
// to you under the Apache License, Version 2.0 (the
// "License"); you may not use this file except in compliance
// with the License.  You may obtain a copy of the License at
//
//   http://www.apache.org/licenses/LICENSE-2.0
//
// Unless required by applicable law or agreed to in writing,
// software distributed under the License is distributed on an
// "AS IS" BASIS, WITHOUT WARRANTIES OR CONDITIONS OF ANY
// KIND, either express or implied.  See the License for the
// specific language governing permissions and limitations
// under the License.

use log::debug;
use mode::mode_udaf;
use std::sync::Arc;

use datafusion::common::Result;
use datafusion::execution::FunctionRegistry;
use datafusion::logical_expr::AggregateUDF;

#[macro_use]
pub mod macros;
pub mod common;
pub mod kurtosis;
pub mod kurtosis_pop;
pub mod max_min_by;
pub mod mode;
pub mod skewness;
pub mod expr_extra_fn {
    pub use super::kurtosis::kurtosis;
    pub use super::kurtosis_pop::kurtosis_pop;
    pub use super::max_min_by::max_by;
    pub use super::max_min_by::min_by;
    pub use super::mode::mode;
    pub use super::skewness::skewness;
}

pub fn all_extra_aggregate_functions() -> Vec<Arc<AggregateUDF>> {
    vec![
        mode_udaf(),
        max_min_by::max_by_udaf(),
        max_min_by::min_by_udaf(),
<<<<<<< HEAD
        kurtosis::kurtosis_udaf(),
=======
        skewness::skewness_udaf(),
>>>>>>> 94f2a118
        kurtosis_pop::kurtosis_pop_udaf(),
    ]
}

/// Registers all enabled packages with a [`FunctionRegistry`]
pub fn register_all_extra_functions(registry: &mut dyn FunctionRegistry) -> Result<()> {
    let functions: Vec<Arc<AggregateUDF>> = all_extra_aggregate_functions();

    functions.into_iter().try_for_each(|udf| {
        let existing_udaf = registry.register_udaf(udf)?;
        if let Some(existing_udaf) = existing_udaf {
            debug!("Overwrite existing UDAF: {}", existing_udaf.name());
        }
        Ok(()) as Result<()>
    })?;

    Ok(())
}<|MERGE_RESOLUTION|>--- conflicted
+++ resolved
@@ -45,11 +45,8 @@
         mode_udaf(),
         max_min_by::max_by_udaf(),
         max_min_by::min_by_udaf(),
-<<<<<<< HEAD
         kurtosis::kurtosis_udaf(),
-=======
         skewness::skewness_udaf(),
->>>>>>> 94f2a118
         kurtosis_pop::kurtosis_pop_udaf(),
     ]
 }
